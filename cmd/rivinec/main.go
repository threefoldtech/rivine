package main

import (
	"github.com/rivine/rivine/pkg/client"
	"github.com/rivine/rivine/types"
)

func main() {
<<<<<<< HEAD
	client.DefaultCLIClient(client.DefaultConfig())
=======
	// The name defaults to rivine if it isn't specified but set it again to make sure
	client.ClientName = "rivine"
	client.DefaultClient(types.DefaultCurrencyUnits())
>>>>>>> c27a073c
}<|MERGE_RESOLUTION|>--- conflicted
+++ resolved
@@ -2,15 +2,8 @@
 
 import (
 	"github.com/rivine/rivine/pkg/client"
-	"github.com/rivine/rivine/types"
 )
 
 func main() {
-<<<<<<< HEAD
 	client.DefaultCLIClient(client.DefaultConfig())
-=======
-	// The name defaults to rivine if it isn't specified but set it again to make sure
-	client.ClientName = "rivine"
-	client.DefaultClient(types.DefaultCurrencyUnits())
->>>>>>> c27a073c
 }