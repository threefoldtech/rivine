package consensus

import (
	"errors"
	"fmt"

	bolt "github.com/rivine/bbolt"
	"github.com/threefoldtech/rivine/build"
	"github.com/threefoldtech/rivine/modules"
	"github.com/threefoldtech/rivine/persist"
	"github.com/threefoldtech/rivine/pkg/encoding/siabin"
	"github.com/threefoldtech/rivine/types"
<<<<<<< HEAD
=======

	bolt "github.com/rivine/bbolt"
>>>>>>> 1c709679
)

// validCoins checks that the coin inputs and outputs are valid in the
// context of the current consensus set, meaning that total coin input sum
// equals the total coin output sum, as well as the fact that all conditions referenced coin outputs,
// have been correctly fulfilled by the child coin inputs.
func validCoins(tx *bolt.Tx, t types.Transaction, blockHeight types.BlockHeight, blockTimestamp types.Timestamp) (err error) {
	coinInputs := make(map[types.CoinOutputID]types.CoinOutput, len(t.CoinInputs))
	for _, sci := range t.CoinInputs {
		// Check that the input spends an existing output.
		scoBytes := tx.Bucket(CoinOutputs).Get(sci.ParentID[:])
		if scoBytes == nil {
			continue // ignore, up to transaction to define if this is invalid
		}
		// unmarshall the output bytes
		var sco types.CoinOutput
		err = siabin.Unmarshal(scoBytes, &sco)
		if err != nil {
			build.Severe(err)
		}
		coinInputs[sci.ParentID] = sco
	}
	return t.ValidateCoinOutputs(types.FundValidationContext{
		BlockHeight: blockHeight,
		BlockTime:   blockTimestamp,
	}, coinInputs)
}

// validBlockStakes checks that the blockstake portions of the transaction are valid
// in the context of the consensus set, meaning that block stake input sum
// equals the block stake output sum, as well as the fact that all conditions
// of referenced block stake outputs, have been correctly fulfilled by the child block stkae inputs.
func validBlockStakes(tx *bolt.Tx, t types.Transaction, blockHeight types.BlockHeight, blockTimestamp types.Timestamp) (err error) {
	blockStakeInputs := make(map[types.BlockStakeOutputID]types.BlockStakeOutput, len(t.BlockStakeInputs))
	for _, bsi := range t.BlockStakeInputs {
		// Check that the input spends an existing output.
		bso, err := getBlockStakeOutput(tx, bsi.ParentID)
		if err == errNilItem {
			continue // ignore, up to transaction to define if this is invalid
		}
		blockStakeInputs[bsi.ParentID] = bso
	}
	return t.ValidateBlockStakeOutputs(types.FundValidationContext{
		BlockHeight: blockHeight,
		BlockTime:   blockTimestamp,
	}, blockStakeInputs)
}

// validTransaction checks that all fields are valid within the current
// consensus state. If not an error is returned.
func validTransaction(tx *bolt.Tx, t types.Transaction, constants types.TransactionValidationConstants, blockHeight types.BlockHeight, blockTimestamp types.Timestamp, isBlockCreatingTx bool) error {
	// StandaloneValid will check things like signatures and properties that
	// should be inherent to the transaction. (storage proof rules, etc.)
	err := t.ValidateTransaction(types.ValidationContext{
		Confirmed:         true,
		BlockHeight:       blockHeight,
		BlockTime:         blockTimestamp,
		IsBlockCreatingTx: isBlockCreatingTx,
	}, constants)
	if err != nil {
		return err
	}

	// Check that each portion of the transaction is legal given the current
	// consensus set.
	err = validCoins(tx, t, blockHeight, blockTimestamp)
	if err != nil {
		return err
	}
	err = validBlockStakes(tx, t, blockHeight, blockTimestamp)
	if err != nil {
		return err
	}
	return nil
}

// TryTransactionSet applies the input transactions to the consensus set to
// determine if they are valid. An error is returned IFF they are not a valid
// set in the current consensus set. The size of the transactions and the set
// is not checked. After the transactions have been validated, a consensus
// change is returned detailing the diffs that the transaction set would have.
func (cs *ConsensusSet) TryTransactionSet(txns []types.Transaction) (modules.ConsensusChange, error) {
	err := cs.tg.Add()
	if err != nil {
		return modules.ConsensusChange{}, err
	}
	defer cs.tg.Done()
	cs.mu.RLock()
	defer cs.mu.RUnlock()

	// applyTransaction will apply the diffs from a transaction and store them
	// in a block node. diffHolder is the blockNode that tracks the temporary
	// changes. At the end of the function, all changes that were made to the
	// consensus set get reverted.
	diffHolder := new(processedBlock)

	// Boltdb will only roll back a tx if an error is returned. In the case of
	// TryTransactionSet, we want to roll back the tx even if there is no
	// error. So errSuccess is returned. An alternate method would be to
	// manually manage the tx instead of using 'Update', but that has safety
	// concerns and is more difficult to implement correctly.
	errSuccess := errors.New("success")
	err = cs.db.Update(func(tx *bolt.Tx) error {
		diffHolder.Height = blockHeight(tx)
		blockTime, err := blockTimeStamp(tx, diffHolder.Height)
		if err != nil {
			return err
		}
		pluginBuckets := map[string]*persist.LazyBoltBucket{}
		for name := range cs.plugins {
			pluginBuckets[name] = persist.NewLazyBoltBucket(func() (*bolt.Bucket, error) {
				mdBucket := tx.Bucket(BucketPlugins)
				if mdBucket == nil {
					return nil, errors.New("metadata plugins bucket is missing, while it should exist at this point")
				}
				b := mdBucket.Bucket([]byte(name))
				if b == nil {
					return nil, fmt.Errorf("bucket %s for plugin does not exist", name)
				}
				return b, nil
			})
		}
		for _, txn := range txns {
			// a transaction can only be "block creating" in the context of a block,
			// which we don't have here, so just pass in false for the "isBlockCreatingTx"
			// argument. In other words, a block creating transaction can never be part
			// of a transaction pool and must be inserted when the block is actually created
			err := validTransaction(tx, txn, types.TransactionValidationConstants{
				BlockSizeLimit:         cs.chainCts.BlockSizeLimit,
				ArbitraryDataSizeLimit: cs.chainCts.ArbitraryDataSizeLimit,
				MinimumMinerFee:        cs.chainCts.MinimumTransactionFee,
			}, diffHolder.Height, blockTime, false)
			if err != nil {
				cs.log.Printf("WARN: try-out tx %v is invalid: %v", txn.ID(), err)
				return err
			}
			applyTransaction(tx, diffHolder, txn)
		}
		return errSuccess
	})
	if err != errSuccess {
		return modules.ConsensusChange{}, err
	}
	cc := modules.ConsensusChange{
		CoinOutputDiffs:       diffHolder.CoinOutputDiffs,
		BlockStakeOutputDiffs: diffHolder.BlockStakeOutputDiffs,
	}
	return cc, nil
}<|MERGE_RESOLUTION|>--- conflicted
+++ resolved
@@ -10,11 +10,6 @@
 	"github.com/threefoldtech/rivine/persist"
 	"github.com/threefoldtech/rivine/pkg/encoding/siabin"
 	"github.com/threefoldtech/rivine/types"
-<<<<<<< HEAD
-=======
-
-	bolt "github.com/rivine/bbolt"
->>>>>>> 1c709679
 )
 
 // validCoins checks that the coin inputs and outputs are valid in the
