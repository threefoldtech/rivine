--- conflicted
+++ resolved
@@ -219,15 +219,9 @@
 		// should only be used before signatures are added.
 		Drop()
 
-<<<<<<< HEAD
-		// SignAllPossibleInputs tries to sign as much of the inputs in the tranaction
-		// using the keys loaded in the wallet
-		SignAllPossibleInputs() ([]types.Transaction, error)
-=======
 		// SignAllPossible tries to sign as much of the inputs —and extension if required—
 		// in the tranaction using the keys loaded in the wallet
 		SignAllPossible() error
->>>>>>> 45e533fb
 	}
 
 	// EncryptionManager can encrypt, lock, unlock, and indicate the current
