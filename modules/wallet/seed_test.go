--- conflicted
+++ resolved
@@ -252,7 +252,6 @@
 	}
 }
 
-<<<<<<< HEAD
 // TODO: fix and enable
 /*
 // TestSweepSeedBlockStakes tests that sweeping a seed results in the transfer of
@@ -264,11 +263,9 @@
 	t.Parallel()
 	cs := newConsensusSetStub()
 	wt, err := createWalletTesterWithStubCS("TestSweepSeedCoins0", cs)
-=======
 	// rescan
 	cs.Unsubscribe(w)
 	err = cs.ConsensusSetSubscribe(w, modules.ConsensusChangeID{}, w.tg.StopChan())
->>>>>>> 45e533fb
 	if err != nil {
 		t.Fatal(err)
 	}
