package wallet

import (
	"encoding/binary"
	"errors"
	"fmt"
	"sort"

	"github.com/rivine/rivine/build"
	"github.com/rivine/rivine/encoding"
	"github.com/rivine/rivine/modules"
	"github.com/rivine/rivine/types"
)

var (
	errOutOfBounds = errors.New("requesting transactions at unknown confirmation heights")
)

// AddressTransactions returns all of the wallet transactions associated with a
// single unlock hash.
func (w *Wallet) AddressTransactions(uh types.UnlockHash) (pts []modules.ProcessedTransaction, err error) {
	if err := w.tg.Add(); err != nil {
		return []modules.ProcessedTransaction{}, err
	}
	defer w.tg.Done()
	// ensure durability of reported transactions
	w.mu.Lock()
	defer w.mu.Unlock()
	if err = w.syncDB(); err != nil {
		return
	}

	txnIndices, _ := dbGetAddrTransactions(w.dbTx, uh)
	for _, i := range txnIndices {
		pt, err := dbGetProcessedTransaction(w.dbTx, i)
		if err != nil {
			continue
		}
		pts = append(pts, pt)
	}
	return pts, nil
}

// AddressUnconfirmedTransactions returns all of the unconfirmed wallet transactions
// related to a specific address.
func (w *Wallet) AddressUnconfirmedTransactions(uh types.UnlockHash) (pts []modules.ProcessedTransaction, err error) {
	if err := w.tg.Add(); err != nil {
		return []modules.ProcessedTransaction{}, err
	}
	defer w.tg.Done()
	// ensure durability of reported transactions
	w.mu.Lock()
	defer w.mu.Unlock()
	if err = w.syncDB(); err != nil {
		return
	}

	// Scan the full list of unconfirmed transactions to see if there are any
	// related transactions.
	for _, pt := range w.unconfirmedProcessedTransactions {
		relevant := false
		for _, input := range pt.Inputs {
			if input.RelatedAddress == uh {
				relevant = true
				break
			}
		}
		for _, output := range pt.Outputs {
			if output.RelatedAddress == uh {
				relevant = true
				break
			}
		}
		if relevant {
			pts = append(pts, pt)
		}
	}
	return pts, err
}

// Transaction returns the transaction with the given id. 'False' is returned
// if the transaction does not exist.
func (w *Wallet) Transaction(txid types.TransactionID) (pt modules.ProcessedTransaction, found bool, err error) {
	if err := w.tg.Add(); err != nil {
		return modules.ProcessedTransaction{}, false, err
	}
	defer w.tg.Done()
	// ensure durability of reported transaction
	w.mu.Lock()
	defer w.mu.Unlock()
	if err = w.syncDB(); err != nil {
		return
	}

	// Get the keyBytes for the given txid
	keyBytes, err := dbGetTransactionIndex(w.dbTx, txid)
	if err != nil {
		return modules.ProcessedTransaction{}, false, nil
	}

	// Retrieve the transaction
	found = encoding.Unmarshal(w.dbTx.Bucket(bucketProcessedTransactions).Get(keyBytes), &pt) == nil
	return
}

// Transactions returns all transactions relevant to the wallet that were
// confirmed in the range [startHeight, endHeight].
func (w *Wallet) Transactions(startHeight, endHeight types.BlockHeight) (pts []modules.ProcessedTransaction, err error) {
	if err := w.tg.Add(); err != nil {
		return nil, err
	}
	defer w.tg.Done()
	// ensure durability of reported transactions
	w.mu.Lock()
	defer w.mu.Unlock()
	if err = w.syncDB(); err != nil {
		return
	}

	height, err := dbGetConsensusHeight(w.dbTx)
	if err != nil {
		return
	} else if startHeight > height || startHeight > endHeight {
		return nil, errOutOfBounds
	}

	// Get the bucket, the largest key in it and the cursor
	bucket := w.dbTx.Bucket(bucketProcessedTransactions)
	cursor := bucket.Cursor()
	nextKey := bucket.Sequence() + 1

	// Database is empty
	if nextKey == 1 {
		return
	}

	var pt modules.ProcessedTransaction
	keyBytes := make([]byte, 8)
	var result int
	func() {
		// Recover from possible panic during binary search
		defer func() {
			r := recover()
			if r != nil {
				err = fmt.Errorf("%v", r)
			}
		}()

		// Start binary searching
		result = sort.Search(int(nextKey), func(i int) bool {
			// Create the key for the index
			binary.BigEndian.PutUint64(keyBytes, uint64(i))

			// Retrieve the processed transaction
			key, ptBytes := cursor.Seek(keyBytes)
			if build.DEBUG && key == nil {
				panic("Failed to retrieve processed Transaction by key")
			}

			// Decode the transaction
			if err = decodeProcessedTransaction(ptBytes, &pt); build.DEBUG && err != nil {
				panic(err)
			}

			return pt.ConfirmationHeight >= startHeight
		})
	}()
	if err != nil {
		return
	}

	if uint64(result) == nextKey {
		// No transaction was found
		return
	}

	// Create the key that corresponds to the result of the search
	binary.BigEndian.PutUint64(keyBytes, uint64(result))

	// Get the processed transaction and decode it
	key, ptBytes := cursor.Seek(keyBytes)
	if build.DEBUG && key == nil {
		build.Critical("Couldn't find the processed transaction from the search.")
	}
	if err = decodeProcessedTransaction(ptBytes, &pt); build.DEBUG && err != nil {
		build.Critical(err)
	}

	// Gather all transactions until endHeight is reached
	for pt.ConfirmationHeight <= endHeight {
		if build.DEBUG && pt.ConfirmationHeight < startHeight {
			build.Critical("wallet processed transactions are not sorted")
		}
		pts = append(pts, pt)

		// Get next processed transaction
		key, ptBytes := cursor.Next()
		if key == nil {
			break
		}

		// Decode the transaction
		if err := decodeProcessedTransaction(ptBytes, &pt); build.DEBUG && err != nil {
			panic("Failed to decode the processed transaction")
		}
	}
	return
}

// BlockStakeStats returns the blockstake statistical information of this wallet
func (w *Wallet) BlockStakeStats() (BCcountLast1000 uint64, BCfeeLast1000 types.Currency, BlockCount uint64, err error) {
	w.mu.Lock()
	defer w.mu.Unlock()

	if !w.unlocked {
		err = modules.ErrLockedWallet
		return
	}

	BlockHeightCounter := w.cs.Height()

	for BlockCount = 0; BlockCount < 1000; BlockCount++ {

		block, _ := w.cs.BlockAtHeight(BlockHeightCounter)
		ind := block.POBSOutput
		blockOld, _ := w.cs.BlockAtHeight(ind.BlockHeight)

		bso := blockOld.Transactions[ind.TransactionIndex].BlockStakeOutputs[ind.OutputIndex]

		relevant := false
		switch uh := bso.Condition.UnlockHash(); uh.Type {
		case types.UnlockTypePubKey:
			_, relevant = w.keys[uh]
		case types.UnlockTypeNil:
			relevant = true
		case types.UnlockTypeMultiSig:
			uhs, _ := getMultisigConditionProperties(bso.Condition.Condition)
			if len(uhs) > 0 {
				for _, uh := range uhs {
					_, relevant = w.keys[uh]
					if relevant {
						break
					}
				}
			}
		}

		if relevant {
			BCcountLast1000++
			BCfeeLast1000 = BCfeeLast1000.Add(w.chainCts.BlockCreatorFee)
			if w.chainCts.TransactionFeeCondition.ConditionType() == types.ConditionTypeNil {
				// only when tx fee beneficiary is not defined is the miner fees for the block creator
				BCfeeLast1000 = BCfeeLast1000.Add(block.CalculateTotalMinerFees())
			}
		}
		if BlockHeightCounter == 0 {
			BlockCount++
			break
		}
		BlockHeightCounter--
	}

	return
}

// UnconfirmedTransactions returns the set of unconfirmed transactions that are
// relevant to the wallet.
func (w *Wallet) UnconfirmedTransactions() ([]modules.ProcessedTransaction, error) {
	if err := w.tg.Add(); err != nil {
		return nil, err
	}
	defer w.tg.Done()
	w.mu.RLock()
	defer w.mu.RUnlock()
	return w.unconfirmedProcessedTransactions, nil
}

// CreateRawTransaction with the given inputs and outputs
func (w *Wallet) CreateRawTransaction(coids []types.CoinOutputID, bsoids []types.BlockStakeOutputID,
	cos []types.CoinOutput, bsos []types.BlockStakeOutput, arb []byte) (types.Transaction, error) {

	coinInputCount := types.ZeroCurrency
	blockStakeInputCount := types.ZeroCurrency

	// Make sure coin inputs and outputs + txnfee match
	for _, id := range coids {
		co, err := w.cs.GetCoinOutput(id)
		if err != nil {
			return types.Transaction{}, err
		}
		coinInputCount = coinInputCount.Add(co.Value)
	}
	requiredCoins := w.chainCts.MinimumTransactionFee
	for _, co := range cos {
		requiredCoins = requiredCoins.Add(co.Value)
	}

	if requiredCoins.Cmp(coinInputCount) != 0 {
		return types.Transaction{}, errors.New("Mismatched coin input - output count")
	}

	for _, id := range bsoids {
		bso, err := w.cs.GetBlockStakeOutput(id)
		if err != nil {
			return types.Transaction{}, err
		}
		blockStakeInputCount = blockStakeInputCount.Add(bso.Value)
	}
	requiredBlockStakes := types.ZeroCurrency
	for _, bso := range bsos {
		requiredBlockStakes = requiredBlockStakes.Add(bso.Value)
	}

	if requiredBlockStakes.Cmp(blockStakeInputCount) != 0 {
		return types.Transaction{}, errors.New("Mismatched blockstake input - output count")
	}

	if uint64(len(arb)) > w.chainCts.ArbitraryDataSizeLimit {
		return types.Transaction{}, errors.New("Arbitrary data too large")
	}

	txnBuilder := w.StartTransaction()
	// No need to drop the builder since we manually added inputs,
	// so they won't be consumed from the wallet

	for _, ci := range coids {
		txnBuilder.AddCoinInput(types.CoinInput{ParentID: ci})
	}
	for _, bsi := range bsoids {
		txnBuilder.AddBlockStakeInput(types.BlockStakeInput{ParentID: bsi})
	}
	for _, co := range cos {
		txnBuilder.AddCoinOutput(co)
	}
	for _, bso := range bsos {
		txnBuilder.AddBlockStakeOutput(bso)
	}
	txnBuilder.AddMinerFee(w.chainCts.MinimumTransactionFee)
	txnBuilder.SetArbitraryData(arb)

	txn, _ := txnBuilder.View()
	return txn, nil
}

// GreedySign attempts to sign every input in the transaction that can be signed
// using the keys loaded in this wallet. The transaction is assumed to be valid
func (w *Wallet) GreedySign(txn types.Transaction) (types.Transaction, error) {
	txnBuilder := w.RegisterTransaction(txn, nil)
<<<<<<< HEAD
	txns, err := txnBuilder.SignAllPossibleInputs()
	return txns[0], err
=======
	err := txnBuilder.SignAllPossible()
	signedTxn, _ := txnBuilder.View()
	return signedTxn, err
>>>>>>> 45e533fb
}<|MERGE_RESOLUTION|>--- conflicted
+++ resolved
@@ -346,12 +346,7 @@
 // using the keys loaded in this wallet. The transaction is assumed to be valid
 func (w *Wallet) GreedySign(txn types.Transaction) (types.Transaction, error) {
 	txnBuilder := w.RegisterTransaction(txn, nil)
-<<<<<<< HEAD
-	txns, err := txnBuilder.SignAllPossibleInputs()
-	return txns[0], err
-=======
 	err := txnBuilder.SignAllPossible()
 	signedTxn, _ := txnBuilder.View()
 	return signedTxn, err
->>>>>>> 45e533fb
 }