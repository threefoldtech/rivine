--- conflicted
+++ resolved
@@ -8,11 +8,8 @@
 	"time"
 
 	"github.com/spf13/pflag"
-<<<<<<< HEAD
 	"github.com/threefoldtech/rivine/build"
-=======
 	"github.com/threefoldtech/rivine/modules"
->>>>>>> 1c709679
 )
 
 const (
