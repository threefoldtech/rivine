package client

import (
	"encoding/json"
	"fmt"
	"os"
	"regexp"
	"time"

	"github.com/spf13/cobra"

	"github.com/rivine/rivine/api"
	"github.com/rivine/rivine/types"
)

var (
	consensusCmd = &cobra.Command{
		Use:   "consensus",
		Short: "Print the current state of consensus",
		Long:  "Print the current state of consensus such as current block, block height, and target.",
		Run:   wrap(Consensuscmd),
	}

	consensusTransactionCmd = &cobra.Command{
		Use:   "transaction <shortID>",
		Short: "Get an existing transaction",
		Long:  "Get an existing transaction from the blockchain, using its given shortID.",
		Run:   wrap(Consensustransactioncmd),
	}
)

// Consensuscmd is the handler for the command `rivinec consensus`.
// Prints the current state of consensus.
func Consensuscmd() {
	var cg api.ConsensusGET
	err := GetAPI("/consensus", &cg)
	if err != nil {
		Die("Could not get current consensus state:", err)
	}
	if cg.Synced {
		fmt.Printf(`Synced: %v
Block:  %v
Height: %v
Target: %v
`, YesNo(cg.Synced), cg.CurrentBlock, cg.Height, cg.Target)
	} else {
		estimatedHeight := EstimatedHeightAt(time.Now())
		estimatedProgress := float64(cg.Height) / float64(estimatedHeight) * 100
		if estimatedProgress > 99 {
			estimatedProgress = 99
		}
		fmt.Printf(`Synced: %v
Height: %v
Progress (estimated): %.f%%
`, YesNo(cg.Synced), cg.Height, estimatedProgress)
	}
}

// EstimatedHeightAt returns the estimated block height for the given time.
// Block height is estimated by calculating the minutes since a known block in
// the past and dividing by 10 minutes (the block time).
func EstimatedHeightAt(t time.Time) types.BlockHeight {
<<<<<<< HEAD
	block5e4Timestamp := time.Date(2016, time.May, 11, 19, 33, 0, 0, time.UTC)
	diff := t.Sub(block5e4Timestamp)
	estimatedHeight := 5e4 + (diff.Minutes() / 10)
	return types.BlockHeight(estimatedHeight + 0.5) // round to the nearest block
}

// Consensustransactioncmd is the handler for the command `rivinec consensus transaction`.
// Prints the transaction found for the given shortID.
func Consensustransactioncmd(shortID string) {
	if !consensusShortIDRegexp.MatchString(shortID) {
		Die("invalid shortID: ", shortID)
	}

	var txn api.ConsensusGetTransaction
	err := GetAPI("/consensus/transactions/"+shortID, &txn)
	if err != nil {
		Die("failed to get transaction: ", err, "; shortID: ", shortID)
	}

	encoder := json.NewEncoder(os.Stdout)
	err = encoder.Encode(txn)
	if err != nil {
		Die("failed to encode transaction: ", err, "; shortID: ", shortID)
	}
}

var (
	consensusShortIDRegexp = regexp.MustCompile("^[0-9]{1,8}$")
)
=======
	// Calc the amount of time passed since the Genesis block
	genesisTime := time.Unix(int64(types.GenesisTimestamp), 0)
	diff := t.Sub(genesisTime)
	// Estimated number of blocks, at a rate of 10/minute
	estimatedHeight := (diff.Minutes() / 10)
	return types.BlockHeight(estimatedHeight)
}
>>>>>>> 39687aa7
<|MERGE_RESOLUTION|>--- conflicted
+++ resolved
@@ -60,11 +60,12 @@
 // Block height is estimated by calculating the minutes since a known block in
 // the past and dividing by 10 minutes (the block time).
 func EstimatedHeightAt(t time.Time) types.BlockHeight {
-<<<<<<< HEAD
-	block5e4Timestamp := time.Date(2016, time.May, 11, 19, 33, 0, 0, time.UTC)
-	diff := t.Sub(block5e4Timestamp)
-	estimatedHeight := 5e4 + (diff.Minutes() / 10)
-	return types.BlockHeight(estimatedHeight + 0.5) // round to the nearest block
+	// Calc the amount of time passed since the Genesis block
+	genesisTime := time.Unix(int64(types.GenesisTimestamp), 0)
+	diff := t.Sub(genesisTime)
+	// Estimated number of blocks, at a rate of 10/minute
+	estimatedHeight := (diff.Minutes() / 10)
+	return types.BlockHeight(estimatedHeight)
 }
 
 // Consensustransactioncmd is the handler for the command `rivinec consensus transaction`.
@@ -89,13 +90,4 @@
 
 var (
 	consensusShortIDRegexp = regexp.MustCompile("^[0-9]{1,8}$")
-)
-=======
-	// Calc the amount of time passed since the Genesis block
-	genesisTime := time.Unix(int64(types.GenesisTimestamp), 0)
-	diff := t.Sub(genesisTime)
-	// Estimated number of blocks, at a rate of 10/minute
-	estimatedHeight := (diff.Minutes() / 10)
-	return types.BlockHeight(estimatedHeight)
-}
->>>>>>> 39687aa7
+)