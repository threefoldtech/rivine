--- conflicted
+++ resolved
@@ -60,11 +60,14 @@
 // Block height is estimated by calculating the minutes since a known block in
 // the past and dividing by 10 minutes (the block time).
 func EstimatedHeightAt(t time.Time) types.BlockHeight {
-<<<<<<< HEAD
-	block5e4Timestamp := time.Date(2016, time.May, 11, 19, 33, 0, 0, time.UTC)
-	diff := t.Sub(block5e4Timestamp)
-	estimatedHeight := 5e4 + (diff.Minutes() / 10)
-	return types.BlockHeight(estimatedHeight + 0.5) // round to the nearest block
+	// This should the timestamp of the genesis block, Not sure why it is hardcoded
+	// but as the tfchain has been stoped, the time generates much more records than
+	// the ones available, so we start from a know place
+	startTimestamp := time.Date(2018, time.March, 15, 13, 0, 0, 0, time.UTC)
+	diff := t.Sub(startTimestamp)
+	// Estimated number of blocks, starting from 15/03/2018 there were 2660
+	estimatedHeight := 2600 + (diff.Minutes() / 10)
+	return types.BlockHeight(estimatedHeight) // round to the nearest block
 }
 
 // Consensustransactioncmd is the handler for the command `rivinec consensus transaction`.
@@ -89,15 +92,4 @@
 
 var (
 	consensusShortIDRegexp = regexp.MustCompile("^[0-9]{1,8}$")
-)
-=======
-	// This should the timestamp of the genesis block, Not sure why it is hardcoded
-	// but as the tfchain has been stoped, the time generates much more records than
-	// the ones available, so we start from a know place
-	startTimestamp := time.Date(2018, time.March, 15, 13, 0, 0, 0, time.UTC)
-	diff := t.Sub(startTimestamp)
-	// Estimated number of blocks, starting from 15/03/2018 there were 2660
-	estimatedHeight := 2600 + (diff.Minutes() / 10)
-	return types.BlockHeight(estimatedHeight) // round to the nearest block
-}
->>>>>>> 88d45423
+)